package core

import (
	"encoding/json"
	"fmt"
	"strings"
)

type KeeperRecordData struct {
	Type   string              `json:"type,omitempty"`
	Title  string              `json:"title,omitempty"`
	Notes  string              `json:"notes,omitempty"`
	Fields []KeeperRecordField `json:"fields,omitempty"`
	Custom []KeeperRecordField `json:"custom,omitempty"`
}

type KeeperRecordField struct {
	Type  string `json:"type"`
	Label string `json:"label,omitempty"`
}

type Login struct {
	KeeperRecordField
	Required      bool     `json:"required,omitempty"`
	PrivacyScreen bool     `json:"privacyScreen,omitempty"`
	Value         []string `json:"value,omitempty"`
}

// Login field constructor with the single value to eliminate the complexity of the passing List as a value
func NewLogin(value string) *Login {
	return &Login{
		KeeperRecordField: KeeperRecordField{Type: "login"},
		Value:             []string{value},
	}
}

type PasswordComplexity struct {
	Length    int `json:"length,omitempty"`
	Caps      int `json:"caps,omitempty"`
	Lowercase int `json:"lowercase,omitempty"`
	Digits    int `json:"digits,omitempty"`
	Special   int `json:"special,omitempty"`
}

type Password struct {
	KeeperRecordField
	Required          bool                `json:"required,omitempty"`
	PrivacyScreen     bool                `json:"privacyScreen,omitempty"`
	EnforceGeneration bool                `json:"enforceGeneration,omitempty"`
	Complexity        *PasswordComplexity `json:"complexity,omitempty"`
	Value             []string            `json:"value,omitempty"`
}

// Password field constructor with the single value to eliminate the complexity of the passing List as a value
func NewPassword(value string) *Password {
	return &Password{
		KeeperRecordField: KeeperRecordField{Type: "password"},
		Value:             []string{value},
	}
}

type Url struct {
	KeeperRecordField
	Required      bool     `json:"required,omitempty"`
	PrivacyScreen bool     `json:"privacyScreen,omitempty"`
	Value         []string `json:"value,omitempty"`
}

// Url field constructor with the single value to eliminate the complexity of the passing List as a value
func NewUrl(value string) *Url {
	return &Url{
		KeeperRecordField: KeeperRecordField{Type: "url"},
		Value:             []string{value},
	}
}

type FileRef struct {
	KeeperRecordField
	Required bool     `json:"required,omitempty"`
	Value    []string `json:"value,omitempty"`
}

// FileRef field constructor with the single value to eliminate the complexity of the passing List as a value
func NewFileRef(value string) *FileRef {
	return &FileRef{
		KeeperRecordField: KeeperRecordField{Type: "fileRef"},
		Value:             []string{value},
	}
}

type OneTimeCode struct {
	KeeperRecordField
	Required      bool     `json:"required,omitempty"`
	PrivacyScreen bool     `json:"privacyScreen,omitempty"`
	Value         []string `json:"value,omitempty"`
}

// OneTimeCode field constructor with the single value to eliminate the complexity of the passing List as a value
func NewOneTimeCode(value string) *OneTimeCode {
	return &OneTimeCode{
		KeeperRecordField: KeeperRecordField{Type: "oneTimeCode"},
		Value:             []string{value},
	}
}

type Name struct {
	First  string `json:"first,omitempty"`
	Middle string `json:"middle,omitempty"`
	Last   string `json:"last,omitempty"`
}

type Names struct {
	KeeperRecordField
	Required      bool   `json:"required,omitempty"`
	PrivacyScreen bool   `json:"privacyScreen,omitempty"`
	Value         []Name `json:"value,omitempty"`
}

// Names field constructor with the single value to eliminate the complexity of the passing List as a value
func NewNames(value Name) *Names {
	return &Names{
		KeeperRecordField: KeeperRecordField{Type: "name"},
		Value:             []Name{value},
	}
}

type BirthDate struct {
	KeeperRecordField
	Required      bool    `json:"required,omitempty"`
	PrivacyScreen bool    `json:"privacyScreen,omitempty"`
	Value         []int64 `json:"value,omitempty"`
}

// BirthDate field constructor with the single value to eliminate the complexity of the passing List as a value
func NewBirthDate(value int64) *BirthDate {
	return &BirthDate{
		KeeperRecordField: KeeperRecordField{Type: "birthDate"},
		Value:             []int64{value},
	}
}

type Date struct {
	KeeperRecordField
	Required      bool    `json:"required,omitempty"`
	PrivacyScreen bool    `json:"privacyScreen,omitempty"`
	Value         []int64 `json:"value,omitempty"`
}

// Date field constructor with the single value to eliminate the complexity of the passing List as a value
func NewDate(value int64) *Date {
	return &Date{
		KeeperRecordField: KeeperRecordField{Type: "date"},
		Value:             []int64{value},
	}
}

type ExpirationDate struct {
	KeeperRecordField
	Required      bool    `json:"required,omitempty"`
	PrivacyScreen bool    `json:"privacyScreen,omitempty"`
	Value         []int64 `json:"value,omitempty"`
}

// ExpirationDate field constructor with the single value to eliminate the complexity of the passing List as a value
func NewExpirationDate(value int64) *ExpirationDate {
	return &ExpirationDate{
		KeeperRecordField: KeeperRecordField{Type: "expirationDate"},
		Value:             []int64{value},
	}
}

type Text struct {
	KeeperRecordField
	Required      bool     `json:"required,omitempty"`
	PrivacyScreen bool     `json:"privacyScreen,omitempty"`
	Value         []string `json:"value,omitempty"`
}

// Text field constructor with the single value to eliminate the complexity of the passing List as a value
func NewText(value string) *Text {
	return &Text{
		KeeperRecordField: KeeperRecordField{Type: "text"},
		Value:             []string{value},
	}
}

type SecurityQuestion struct {
	Question string `json:"question,omitempty"`
	Answer   string `json:"answer,omitempty"`
}

type SecurityQuestions struct {
	KeeperRecordField
	Required      bool               `json:"required,omitempty"`
	PrivacyScreen bool               `json:"privacyScreen,omitempty"`
	Value         []SecurityQuestion `json:"value,omitempty"`
}

// SecurityQuestions field constructor with the single value to eliminate the complexity of the passing List as a value
func NewSecurityQuestions(value SecurityQuestion) *SecurityQuestions {
	return &SecurityQuestions{
		KeeperRecordField: KeeperRecordField{Type: "securityQuestion"},
		Value:             []SecurityQuestion{value},
	}
}

type Multiline struct {
	KeeperRecordField
	Required      bool     `json:"required,omitempty"`
	PrivacyScreen bool     `json:"privacyScreen,omitempty"`
	Value         []string `json:"value,omitempty"`
}

// Multiline field constructor with the single value to eliminate the complexity of the passing List as a value
func NewMultiline(value string) *Multiline {
	return &Multiline{
		KeeperRecordField: KeeperRecordField{Type: "multiline"},
		Value:             []string{value},
	}
}

type Email struct {
	KeeperRecordField
	Required      bool     `json:"required,omitempty"`
	PrivacyScreen bool     `json:"privacyScreen,omitempty"`
	Value         []string `json:"value,omitempty"`
}

// Email field constructor with the single value to eliminate the complexity of the passing List as a value
func NewEmail(value string) *Email {
	return &Email{
		KeeperRecordField: KeeperRecordField{Type: "email"},
		Value:             []string{value},
	}
}

type CardRef struct {
	KeeperRecordField
	Required      bool     `json:"required,omitempty"`
	PrivacyScreen bool     `json:"privacyScreen,omitempty"`
	Value         []string `json:"value,omitempty"`
}

// CardRef field constructor with the single value to eliminate the complexity of the passing List as a value
func NewCardRef(value string) *CardRef {
	return &CardRef{
		KeeperRecordField: KeeperRecordField{Type: "cardRef"},
		Value:             []string{value},
	}
}

type AddressRef struct {
	KeeperRecordField
	Required      bool     `json:"required,omitempty"`
	PrivacyScreen bool     `json:"privacyScreen,omitempty"`
	Value         []string `json:"value,omitempty"`
}

// AddressRef field constructor with the single value to eliminate the complexity of the passing List as a value
func NewAddressRef(value string) *AddressRef {
	return &AddressRef{
		KeeperRecordField: KeeperRecordField{Type: "addressRef"},
		Value:             []string{value},
	}
}

type PinCode struct {
	KeeperRecordField
	Required      bool     `json:"required,omitempty"`
	PrivacyScreen bool     `json:"privacyScreen,omitempty"`
	Value         []string `json:"value,omitempty"`
}

// PinCode field constructor with the single value to eliminate the complexity of the passing List as a value
func NewPinCode(value string) *PinCode {
	return &PinCode{
		KeeperRecordField: KeeperRecordField{Type: "pinCode"},
		Value:             []string{value},
	}
}

type Phone struct {
	Region string `json:"region,omitempty"` // Region code. Ex. US
	Number string `json:"number,omitempty"` // Phone number. Ex. 510-222-5555
	Ext    string `json:"ext,omitempty"`    // Extension number. Ex. 9987
	Type   string `json:"type,omitempty"`   // Phone number type. Ex. Mobile
}

type Phones struct {
	KeeperRecordField
	Required      bool    `json:"required,omitempty"`
	PrivacyScreen bool    `json:"privacyScreen,omitempty"`
	Value         []Phone `json:"value,omitempty"`
}

// Phones field constructor with the single value to eliminate the complexity of the passing List as a value
func NewPhones(value Phone) *Phones {
	return &Phones{
		KeeperRecordField: KeeperRecordField{Type: "phone"},
		Value:             []Phone{value},
	}
}

type Secret struct {
	KeeperRecordField
	Required      bool     `json:"required,omitempty"`
	PrivacyScreen bool     `json:"privacyScreen,omitempty"`
	Value         []string `json:"value,omitempty"`
}

// Secret field constructor with the single value to eliminate the complexity of the passing List as a value
func NewSecret(value string) *Secret {
	return &Secret{
		KeeperRecordField: KeeperRecordField{Type: "secret"},
		Value:             []string{value},
	}
}

type SecureNote struct {
	KeeperRecordField
	Required      bool     `json:"required,omitempty"`
	PrivacyScreen bool     `json:"privacyScreen,omitempty"`
	Value         []string `json:"value,omitempty"`
}

// SecureNote field constructor with the single value to eliminate the complexity of the passing List as a value
func NewSecureNote(value string) *SecureNote {
	return &SecureNote{
		KeeperRecordField: KeeperRecordField{Type: "note"},
		Value:             []string{value},
	}
}

type AccountNumber struct {
	KeeperRecordField
	Required      bool     `json:"required,omitempty"`
	PrivacyScreen bool     `json:"privacyScreen,omitempty"`
	Value         []string `json:"value,omitempty"`
}

// AccountNumber field constructor with the single value to eliminate the complexity of the passing List as a value
func NewAccountNumber(value string) *AccountNumber {
	return &AccountNumber{
		KeeperRecordField: KeeperRecordField{Type: "accountNumber"},
		Value:             []string{value},
	}
}

type PaymentCard struct {
	CardNumber         string `json:"cardNumber,omitempty"`
	CardExpirationDate string `json:"cardExpirationDate,omitempty"`
	CardSecurityCode   string `json:"cardSecurityCode,omitempty"`
}

type PaymentCards struct {
	KeeperRecordField
	Required      bool          `json:"required,omitempty"`
	PrivacyScreen bool          `json:"privacyScreen,omitempty"`
	Value         []PaymentCard `json:"value,omitempty"`
}

// PaymentCards field constructor with the single value to eliminate the complexity of the passing List as a value
func NewPaymentCards(value PaymentCard) *PaymentCards {
	return &PaymentCards{
		KeeperRecordField: KeeperRecordField{Type: "paymentCard"},
		Value:             []PaymentCard{value},
	}
}

type BankAccount struct {
	AccountType   string `json:"accountType,omitempty"`
	RoutingNumber string `json:"routingNumber,omitempty"`
	AccountNumber string `json:"accountNumber,omitempty"`
	OtherType     string `json:"otherType,omitempty"`
}

type BankAccounts struct {
	KeeperRecordField
	Required      bool          `json:"required,omitempty"`
	PrivacyScreen bool          `json:"privacyScreen,omitempty"`
	Value         []BankAccount `json:"value,omitempty"`
}

// BankAccounts field constructor with the single value to eliminate the complexity of the passing List as a value
func NewBankAccounts(value BankAccount) *BankAccounts {
	return &BankAccounts{
		KeeperRecordField: KeeperRecordField{Type: "bankAccount"},
		Value:             []BankAccount{value},
	}
}

type KeyPair struct {
	PublicKey  string `json:"publicKey,omitempty"`
	PrivateKey string `json:"privateKey,omitempty"`
}

type KeyPairs struct {
	KeeperRecordField
	Required      bool      `json:"required,omitempty"`
	PrivacyScreen bool      `json:"privacyScreen,omitempty"`
	Value         []KeyPair `json:"value,omitempty"`
}

// KeyPairs field constructor with the single value to eliminate the complexity of the passing List as a value
func NewKeyPairs(value KeyPair) *KeyPairs {
	return &KeyPairs{
		KeeperRecordField: KeeperRecordField{Type: "keyPair"},
		Value:             []KeyPair{value},
	}
}

type Host struct {
	Hostname string `json:"hostName,omitempty"`
	Port     string `json:"port,omitempty"`
}

type Hosts struct {
	KeeperRecordField
	Required      bool   `json:"required,omitempty"`
	PrivacyScreen bool   `json:"privacyScreen,omitempty"`
	Value         []Host `json:"value,omitempty"`
}

// Hosts field constructor with the single value to eliminate the complexity of the passing List as a value
func NewHosts(value Host) *Hosts {
	return &Hosts{
		KeeperRecordField: KeeperRecordField{Type: "host"},
		Value:             []Host{value},
	}
}

type Address struct {
	Street1 string `json:"street1,omitempty"`
	Street2 string `json:"street2,omitempty"`
	City    string `json:"city,omitempty"`
	State   string `json:"state,omitempty"`
	Country string `json:"country,omitempty"`
	Zip     string `json:"zip,omitempty"`
}

type Addresses struct {
	KeeperRecordField
	Required      bool      `json:"required,omitempty"`
	PrivacyScreen bool      `json:"privacyScreen,omitempty"`
	Value         []Address `json:"value,omitempty"`
}

// Addresses field constructor with the single value to eliminate the complexity of the passing List as a value
func NewAddresses(value Address) *Addresses {
	return &Addresses{
		KeeperRecordField: KeeperRecordField{Type: "address"},
		Value:             []Address{value},
	}
}

type LicenseNumber struct {
	KeeperRecordField
	Required      bool     `json:"required,omitempty"`
	PrivacyScreen bool     `json:"privacyScreen,omitempty"`
	Value         []string `json:"value,omitempty"`
}

// LicenseNumber field constructor with the single value to eliminate the complexity of the passing List as a value
func NewLicenseNumber(value string) *LicenseNumber {
	return &LicenseNumber{
		KeeperRecordField: KeeperRecordField{Type: "licenseNumber"},
		Value:             []string{value},
	}
}

type RecordRef struct {
	KeeperRecordField
	Required bool     `json:"required,omitempty"`
	Value    []string `json:"value,omitempty"`
}

// RecordRef field constructor with the single value to eliminate the complexity of the passing List as a value
func NewRecordRef(value string) *RecordRef {
	return &RecordRef{
		KeeperRecordField: KeeperRecordField{Type: "recordRef"},
		Value:             []string{value},
	}
}

type Schedule struct {
	Type          string `json:"type,omitempty"`
	UtcTime       string `json:"utcTime,omitempty"`
	Weekday       string `json:"weekday,omitempty"`
	IntervalCount int    `json:"intervalCount,omitempty"`
}

type Schedules struct {
	KeeperRecordField
	Required bool       `json:"required,omitempty"`
	Value    []Schedule `json:"value,omitempty"`
}

// Schedules field constructor with the single value to eliminate the complexity of the passing List as a value
func NewSchedules(value Schedule) *Schedules {
	return &Schedules{
		KeeperRecordField: KeeperRecordField{Type: "schedule"},
		Value:             []Schedule{value},
	}
}

type DirectoryType struct {
	KeeperRecordField
	Required bool     `json:"required,omitempty"`
	Value    []string `json:"value,omitempty"`
}

// DirectoryType field constructor with the single value to eliminate the complexity of the passing List as a value
func NewDirectoryType(value string) *DirectoryType {
	return &DirectoryType{
		KeeperRecordField: KeeperRecordField{Type: "directoryType"},
		Value:             []string{value},
	}
}

type DatabaseType struct {
	KeeperRecordField
	Required bool     `json:"required,omitempty"`
	Value    []string `json:"value,omitempty"`
}

// DatabaseType field constructor with the single value to eliminate the complexity of the passing List as a value
func NewDatabaseType(value string) *DatabaseType {
	return &DatabaseType{
		KeeperRecordField: KeeperRecordField{Type: "databaseType"},
		Value:             []string{value},
	}
}

type PamHostname struct {
	KeeperRecordField
	Required      bool   `json:"required,omitempty"`
	PrivacyScreen bool   `json:"privacyScreen,omitempty"`
	Value         []Host `json:"value,omitempty"`
}

// PamHostname field constructor with the single value to eliminate the complexity of the passing List as a value
func NewPamHostname(value Host) *PamHostname {
	return &PamHostname{
		KeeperRecordField: KeeperRecordField{Type: "pamHostname"},
		Value:             []Host{value},
	}
}

type PamResource struct {
	ControllerUid string   `json:"controllerUid,omitempty"`
	FolderUid     string   `json:"folderUid,omitempty"`
	ResourceRef   []string `json:"resourceRef,omitempty"`
}

type PamResources struct {
	KeeperRecordField
	Required bool          `json:"required,omitempty"`
	Value    []PamResource `json:"value,omitempty"`
}

// PamResources field constructor with the single value to eliminate the complexity of the passing List as a value
func NewPamResources(value PamResource) *PamResources {
	return &PamResources{
		KeeperRecordField: KeeperRecordField{Type: "pamResources"},
		Value:             []PamResource{value},
	}
}

type Checkbox struct {
	KeeperRecordField
	Required bool   `json:"required,omitempty"`
	Value    []bool `json:"value,omitempty"`
}

// Checkbox field constructor with the single value to eliminate the complexity of the passing List as a value
func NewCheckbox(value bool) *Checkbox {
	return &Checkbox{
		KeeperRecordField: KeeperRecordField{Type: "checkbox"},
		Value:             []bool{value},
	}
}

<<<<<<< HEAD
type Script struct {
	FileRef   string   `json:"fileRef,omitempty"`
	Command   string   `json:"command,omitempty"`
	RecordRef []string `json:"recordRef,omitempty"`
}

type Scripts struct {
	KeeperRecordField
	Required      bool     `json:"required,omitempty"`
	PrivacyScreen bool     `json:"privacyScreen,omitempty"`
	Value         []Script `json:"value,omitempty"`
}

// Scripts field constructor with the single value to eliminate the complexity of the passing List as a value
func NewScripts(value Script) *Scripts {
	return &Scripts{
		KeeperRecordField: KeeperRecordField{Type: "script"},
		Value:             []Script{value},
=======
type Passkey struct {
	PrivateKey   string `json:"privateKey,omitempty"`
	CredentialId string `json:"credentialId,omitempty"`
	SignCount    int64  `json:"signCount,omitempty"`
	UserId       string `json:"userId,omitempty"`
	RelyingParty string `json:"relyingParty,omitempty"`
	Username     string `json:"username,omitempty"`
	CreatedDate  int64  `json:"createdDate,omitempty"`
}

type Passkeys struct {
	KeeperRecordField
	Required bool      `json:"required,omitempty"`
	Value    []Passkey `json:"value,omitempty"`
}

// Passkeys field constructor with the single value to eliminate the complexity of the passing List as a value
func NewPasskeys(value Passkey) *Passkeys {
	return &Passkeys{
		KeeperRecordField: KeeperRecordField{Type: "passkey"},
		Value:             []Passkey{value},
>>>>>>> b8457b74
	}
}

// getKeeperRecordField converts fieldData from generic interface{} to strongly typed interface{}
func getKeeperRecordField(fieldType string, fieldData map[string]interface{}, validate bool) (field interface{}, err error) {
	if jsonField := DictToJson(fieldData); strings.TrimSpace(jsonField) != "" {
		switch fieldType {
		case "login":
			field = &Login{}
		case "password":
			field = &Password{}
		case "url":
			field = &Url{}
		case "fileRef":
			field = &FileRef{}
		case "oneTimeCode":
			field = &OneTimeCode{}
		case "name":
			field = &Names{}
		case "birthDate":
			field = &BirthDate{}
		case "date":
			field = &Date{}
		case "expirationDate":
			field = &ExpirationDate{}
		case "text":
			field = &Text{}
		case "securityQuestion":
			field = &SecurityQuestions{}
		case "multiline":
			field = &Multiline{}
		case "email":
			field = &Email{}
		case "cardRef":
			field = &CardRef{}
		case "addressRef":
			field = &AddressRef{}
		case "pinCode":
			field = &PinCode{}
		case "phone":
			field = &Phones{}
		case "secret":
			field = &Secret{}
		case "note":
			field = &SecureNote{}
		case "accountNumber":
			field = &AccountNumber{}
		case "paymentCard":
			field = &PaymentCards{}
		case "bankAccount":
			field = &BankAccounts{}
		case "keyPair":
			field = &KeyPairs{}
		case "host":
			field = &Hosts{}
		case "address":
			field = &Addresses{}
		case "licenseNumber":
			field = &LicenseNumber{}
		case "recordRef":
			field = &RecordRef{}
		case "schedule":
			field = &Schedules{}
		case "directoryType":
			field = &DirectoryType{}
		case "databaseType":
			field = &DatabaseType{}
		case "pamHostname":
			field = &PamHostname{}
		case "pamResources":
			field = &PamResources{}
		case "checkbox":
			field = &Checkbox{}
<<<<<<< HEAD
		case "script":
			field = &Scripts{}
=======
		case "passkey":
			field = &Passkeys{}
>>>>>>> b8457b74
		default:
			return nil, fmt.Errorf("unable to convert unknown field type %v", fieldType)
		}

		if validate {
			decoder := json.NewDecoder(strings.NewReader(jsonField))
			decoder.DisallowUnknownFields()
			err = decoder.Decode(field)
		} else {
			err = json.Unmarshal([]byte(jsonField), field)
		}
		return
	} else {
		return nil, fmt.Errorf("unable to parse field from JSON '%v'", fieldData)
	}
}

func IsFieldClass(field interface{}) bool {
	switch field.(type) {
	case
		AccountNumber, *AccountNumber,
		AddressRef, *AddressRef,
		Addresses, *Addresses,
		BankAccounts, *BankAccounts,
		BirthDate, *BirthDate,
		CardRef, *CardRef,
		Checkbox, *Checkbox,
		DatabaseType, *DatabaseType,
		Date, *Date,
		DirectoryType, *DirectoryType,
		Email, *Email,
		ExpirationDate, *ExpirationDate,
		FileRef, *FileRef,
		Hosts, *Hosts,
		KeyPairs, *KeyPairs,
		LicenseNumber, *LicenseNumber,
		Login, *Login,
		Multiline, *Multiline,
		Names, *Names,
		OneTimeCode, *OneTimeCode,
		Password, *Password,
		PamHostname, *PamHostname,
		PamResources, *PamResources,
		PaymentCards, *PaymentCards,
		Phones, *Phones,
		PinCode, *PinCode,
		RecordRef, *RecordRef,
		Schedules, *Schedules,
		Secret, *Secret,
		SecureNote, *SecureNote,
		SecurityQuestions, *SecurityQuestions,
		Text, *Text,
		Url, *Url,
<<<<<<< HEAD
		Scripts, *Scripts:
=======
		Passkeys, *Passkeys:
>>>>>>> b8457b74
		return true
	}
	return false
}

func structToMap(data interface{}) (map[string]interface{}, error) {
	dataBytes, err := json.Marshal(data)
	if err != nil {
		return nil, err
	}
	mapData := make(map[string]interface{})
	err = json.Unmarshal(dataBytes, &mapData)
	if err != nil {
		return nil, err
	}
	return mapData, nil
}
<|MERGE_RESOLUTION|>--- conflicted
+++ resolved
@@ -1,779 +1,771 @@
-package core
-
-import (
-	"encoding/json"
-	"fmt"
-	"strings"
-)
-
-type KeeperRecordData struct {
-	Type   string              `json:"type,omitempty"`
-	Title  string              `json:"title,omitempty"`
-	Notes  string              `json:"notes,omitempty"`
-	Fields []KeeperRecordField `json:"fields,omitempty"`
-	Custom []KeeperRecordField `json:"custom,omitempty"`
-}
-
-type KeeperRecordField struct {
-	Type  string `json:"type"`
-	Label string `json:"label,omitempty"`
-}
-
-type Login struct {
-	KeeperRecordField
-	Required      bool     `json:"required,omitempty"`
-	PrivacyScreen bool     `json:"privacyScreen,omitempty"`
-	Value         []string `json:"value,omitempty"`
-}
-
-// Login field constructor with the single value to eliminate the complexity of the passing List as a value
-func NewLogin(value string) *Login {
-	return &Login{
-		KeeperRecordField: KeeperRecordField{Type: "login"},
-		Value:             []string{value},
-	}
-}
-
-type PasswordComplexity struct {
-	Length    int `json:"length,omitempty"`
-	Caps      int `json:"caps,omitempty"`
-	Lowercase int `json:"lowercase,omitempty"`
-	Digits    int `json:"digits,omitempty"`
-	Special   int `json:"special,omitempty"`
-}
-
-type Password struct {
-	KeeperRecordField
-	Required          bool                `json:"required,omitempty"`
-	PrivacyScreen     bool                `json:"privacyScreen,omitempty"`
-	EnforceGeneration bool                `json:"enforceGeneration,omitempty"`
-	Complexity        *PasswordComplexity `json:"complexity,omitempty"`
-	Value             []string            `json:"value,omitempty"`
-}
-
-// Password field constructor with the single value to eliminate the complexity of the passing List as a value
-func NewPassword(value string) *Password {
-	return &Password{
-		KeeperRecordField: KeeperRecordField{Type: "password"},
-		Value:             []string{value},
-	}
-}
-
-type Url struct {
-	KeeperRecordField
-	Required      bool     `json:"required,omitempty"`
-	PrivacyScreen bool     `json:"privacyScreen,omitempty"`
-	Value         []string `json:"value,omitempty"`
-}
-
-// Url field constructor with the single value to eliminate the complexity of the passing List as a value
-func NewUrl(value string) *Url {
-	return &Url{
-		KeeperRecordField: KeeperRecordField{Type: "url"},
-		Value:             []string{value},
-	}
-}
-
-type FileRef struct {
-	KeeperRecordField
-	Required bool     `json:"required,omitempty"`
-	Value    []string `json:"value,omitempty"`
-}
-
-// FileRef field constructor with the single value to eliminate the complexity of the passing List as a value
-func NewFileRef(value string) *FileRef {
-	return &FileRef{
-		KeeperRecordField: KeeperRecordField{Type: "fileRef"},
-		Value:             []string{value},
-	}
-}
-
-type OneTimeCode struct {
-	KeeperRecordField
-	Required      bool     `json:"required,omitempty"`
-	PrivacyScreen bool     `json:"privacyScreen,omitempty"`
-	Value         []string `json:"value,omitempty"`
-}
-
-// OneTimeCode field constructor with the single value to eliminate the complexity of the passing List as a value
-func NewOneTimeCode(value string) *OneTimeCode {
-	return &OneTimeCode{
-		KeeperRecordField: KeeperRecordField{Type: "oneTimeCode"},
-		Value:             []string{value},
-	}
-}
-
-type Name struct {
-	First  string `json:"first,omitempty"`
-	Middle string `json:"middle,omitempty"`
-	Last   string `json:"last,omitempty"`
-}
-
-type Names struct {
-	KeeperRecordField
-	Required      bool   `json:"required,omitempty"`
-	PrivacyScreen bool   `json:"privacyScreen,omitempty"`
-	Value         []Name `json:"value,omitempty"`
-}
-
-// Names field constructor with the single value to eliminate the complexity of the passing List as a value
-func NewNames(value Name) *Names {
-	return &Names{
-		KeeperRecordField: KeeperRecordField{Type: "name"},
-		Value:             []Name{value},
-	}
-}
-
-type BirthDate struct {
-	KeeperRecordField
-	Required      bool    `json:"required,omitempty"`
-	PrivacyScreen bool    `json:"privacyScreen,omitempty"`
-	Value         []int64 `json:"value,omitempty"`
-}
-
-// BirthDate field constructor with the single value to eliminate the complexity of the passing List as a value
-func NewBirthDate(value int64) *BirthDate {
-	return &BirthDate{
-		KeeperRecordField: KeeperRecordField{Type: "birthDate"},
-		Value:             []int64{value},
-	}
-}
-
-type Date struct {
-	KeeperRecordField
-	Required      bool    `json:"required,omitempty"`
-	PrivacyScreen bool    `json:"privacyScreen,omitempty"`
-	Value         []int64 `json:"value,omitempty"`
-}
-
-// Date field constructor with the single value to eliminate the complexity of the passing List as a value
-func NewDate(value int64) *Date {
-	return &Date{
-		KeeperRecordField: KeeperRecordField{Type: "date"},
-		Value:             []int64{value},
-	}
-}
-
-type ExpirationDate struct {
-	KeeperRecordField
-	Required      bool    `json:"required,omitempty"`
-	PrivacyScreen bool    `json:"privacyScreen,omitempty"`
-	Value         []int64 `json:"value,omitempty"`
-}
-
-// ExpirationDate field constructor with the single value to eliminate the complexity of the passing List as a value
-func NewExpirationDate(value int64) *ExpirationDate {
-	return &ExpirationDate{
-		KeeperRecordField: KeeperRecordField{Type: "expirationDate"},
-		Value:             []int64{value},
-	}
-}
-
-type Text struct {
-	KeeperRecordField
-	Required      bool     `json:"required,omitempty"`
-	PrivacyScreen bool     `json:"privacyScreen,omitempty"`
-	Value         []string `json:"value,omitempty"`
-}
-
-// Text field constructor with the single value to eliminate the complexity of the passing List as a value
-func NewText(value string) *Text {
-	return &Text{
-		KeeperRecordField: KeeperRecordField{Type: "text"},
-		Value:             []string{value},
-	}
-}
-
-type SecurityQuestion struct {
-	Question string `json:"question,omitempty"`
-	Answer   string `json:"answer,omitempty"`
-}
-
-type SecurityQuestions struct {
-	KeeperRecordField
-	Required      bool               `json:"required,omitempty"`
-	PrivacyScreen bool               `json:"privacyScreen,omitempty"`
-	Value         []SecurityQuestion `json:"value,omitempty"`
-}
-
-// SecurityQuestions field constructor with the single value to eliminate the complexity of the passing List as a value
-func NewSecurityQuestions(value SecurityQuestion) *SecurityQuestions {
-	return &SecurityQuestions{
-		KeeperRecordField: KeeperRecordField{Type: "securityQuestion"},
-		Value:             []SecurityQuestion{value},
-	}
-}
-
-type Multiline struct {
-	KeeperRecordField
-	Required      bool     `json:"required,omitempty"`
-	PrivacyScreen bool     `json:"privacyScreen,omitempty"`
-	Value         []string `json:"value,omitempty"`
-}
-
-// Multiline field constructor with the single value to eliminate the complexity of the passing List as a value
-func NewMultiline(value string) *Multiline {
-	return &Multiline{
-		KeeperRecordField: KeeperRecordField{Type: "multiline"},
-		Value:             []string{value},
-	}
-}
-
-type Email struct {
-	KeeperRecordField
-	Required      bool     `json:"required,omitempty"`
-	PrivacyScreen bool     `json:"privacyScreen,omitempty"`
-	Value         []string `json:"value,omitempty"`
-}
-
-// Email field constructor with the single value to eliminate the complexity of the passing List as a value
-func NewEmail(value string) *Email {
-	return &Email{
-		KeeperRecordField: KeeperRecordField{Type: "email"},
-		Value:             []string{value},
-	}
-}
-
-type CardRef struct {
-	KeeperRecordField
-	Required      bool     `json:"required,omitempty"`
-	PrivacyScreen bool     `json:"privacyScreen,omitempty"`
-	Value         []string `json:"value,omitempty"`
-}
-
-// CardRef field constructor with the single value to eliminate the complexity of the passing List as a value
-func NewCardRef(value string) *CardRef {
-	return &CardRef{
-		KeeperRecordField: KeeperRecordField{Type: "cardRef"},
-		Value:             []string{value},
-	}
-}
-
-type AddressRef struct {
-	KeeperRecordField
-	Required      bool     `json:"required,omitempty"`
-	PrivacyScreen bool     `json:"privacyScreen,omitempty"`
-	Value         []string `json:"value,omitempty"`
-}
-
-// AddressRef field constructor with the single value to eliminate the complexity of the passing List as a value
-func NewAddressRef(value string) *AddressRef {
-	return &AddressRef{
-		KeeperRecordField: KeeperRecordField{Type: "addressRef"},
-		Value:             []string{value},
-	}
-}
-
-type PinCode struct {
-	KeeperRecordField
-	Required      bool     `json:"required,omitempty"`
-	PrivacyScreen bool     `json:"privacyScreen,omitempty"`
-	Value         []string `json:"value,omitempty"`
-}
-
-// PinCode field constructor with the single value to eliminate the complexity of the passing List as a value
-func NewPinCode(value string) *PinCode {
-	return &PinCode{
-		KeeperRecordField: KeeperRecordField{Type: "pinCode"},
-		Value:             []string{value},
-	}
-}
-
-type Phone struct {
-	Region string `json:"region,omitempty"` // Region code. Ex. US
-	Number string `json:"number,omitempty"` // Phone number. Ex. 510-222-5555
-	Ext    string `json:"ext,omitempty"`    // Extension number. Ex. 9987
-	Type   string `json:"type,omitempty"`   // Phone number type. Ex. Mobile
-}
-
-type Phones struct {
-	KeeperRecordField
-	Required      bool    `json:"required,omitempty"`
-	PrivacyScreen bool    `json:"privacyScreen,omitempty"`
-	Value         []Phone `json:"value,omitempty"`
-}
-
-// Phones field constructor with the single value to eliminate the complexity of the passing List as a value
-func NewPhones(value Phone) *Phones {
-	return &Phones{
-		KeeperRecordField: KeeperRecordField{Type: "phone"},
-		Value:             []Phone{value},
-	}
-}
-
-type Secret struct {
-	KeeperRecordField
-	Required      bool     `json:"required,omitempty"`
-	PrivacyScreen bool     `json:"privacyScreen,omitempty"`
-	Value         []string `json:"value,omitempty"`
-}
-
-// Secret field constructor with the single value to eliminate the complexity of the passing List as a value
-func NewSecret(value string) *Secret {
-	return &Secret{
-		KeeperRecordField: KeeperRecordField{Type: "secret"},
-		Value:             []string{value},
-	}
-}
-
-type SecureNote struct {
-	KeeperRecordField
-	Required      bool     `json:"required,omitempty"`
-	PrivacyScreen bool     `json:"privacyScreen,omitempty"`
-	Value         []string `json:"value,omitempty"`
-}
-
-// SecureNote field constructor with the single value to eliminate the complexity of the passing List as a value
-func NewSecureNote(value string) *SecureNote {
-	return &SecureNote{
-		KeeperRecordField: KeeperRecordField{Type: "note"},
-		Value:             []string{value},
-	}
-}
-
-type AccountNumber struct {
-	KeeperRecordField
-	Required      bool     `json:"required,omitempty"`
-	PrivacyScreen bool     `json:"privacyScreen,omitempty"`
-	Value         []string `json:"value,omitempty"`
-}
-
-// AccountNumber field constructor with the single value to eliminate the complexity of the passing List as a value
-func NewAccountNumber(value string) *AccountNumber {
-	return &AccountNumber{
-		KeeperRecordField: KeeperRecordField{Type: "accountNumber"},
-		Value:             []string{value},
-	}
-}
-
-type PaymentCard struct {
-	CardNumber         string `json:"cardNumber,omitempty"`
-	CardExpirationDate string `json:"cardExpirationDate,omitempty"`
-	CardSecurityCode   string `json:"cardSecurityCode,omitempty"`
-}
-
-type PaymentCards struct {
-	KeeperRecordField
-	Required      bool          `json:"required,omitempty"`
-	PrivacyScreen bool          `json:"privacyScreen,omitempty"`
-	Value         []PaymentCard `json:"value,omitempty"`
-}
-
-// PaymentCards field constructor with the single value to eliminate the complexity of the passing List as a value
-func NewPaymentCards(value PaymentCard) *PaymentCards {
-	return &PaymentCards{
-		KeeperRecordField: KeeperRecordField{Type: "paymentCard"},
-		Value:             []PaymentCard{value},
-	}
-}
-
-type BankAccount struct {
-	AccountType   string `json:"accountType,omitempty"`
-	RoutingNumber string `json:"routingNumber,omitempty"`
-	AccountNumber string `json:"accountNumber,omitempty"`
-	OtherType     string `json:"otherType,omitempty"`
-}
-
-type BankAccounts struct {
-	KeeperRecordField
-	Required      bool          `json:"required,omitempty"`
-	PrivacyScreen bool          `json:"privacyScreen,omitempty"`
-	Value         []BankAccount `json:"value,omitempty"`
-}
-
-// BankAccounts field constructor with the single value to eliminate the complexity of the passing List as a value
-func NewBankAccounts(value BankAccount) *BankAccounts {
-	return &BankAccounts{
-		KeeperRecordField: KeeperRecordField{Type: "bankAccount"},
-		Value:             []BankAccount{value},
-	}
-}
-
-type KeyPair struct {
-	PublicKey  string `json:"publicKey,omitempty"`
-	PrivateKey string `json:"privateKey,omitempty"`
-}
-
-type KeyPairs struct {
-	KeeperRecordField
-	Required      bool      `json:"required,omitempty"`
-	PrivacyScreen bool      `json:"privacyScreen,omitempty"`
-	Value         []KeyPair `json:"value,omitempty"`
-}
-
-// KeyPairs field constructor with the single value to eliminate the complexity of the passing List as a value
-func NewKeyPairs(value KeyPair) *KeyPairs {
-	return &KeyPairs{
-		KeeperRecordField: KeeperRecordField{Type: "keyPair"},
-		Value:             []KeyPair{value},
-	}
-}
-
-type Host struct {
-	Hostname string `json:"hostName,omitempty"`
-	Port     string `json:"port,omitempty"`
-}
-
-type Hosts struct {
-	KeeperRecordField
-	Required      bool   `json:"required,omitempty"`
-	PrivacyScreen bool   `json:"privacyScreen,omitempty"`
-	Value         []Host `json:"value,omitempty"`
-}
-
-// Hosts field constructor with the single value to eliminate the complexity of the passing List as a value
-func NewHosts(value Host) *Hosts {
-	return &Hosts{
-		KeeperRecordField: KeeperRecordField{Type: "host"},
-		Value:             []Host{value},
-	}
-}
-
-type Address struct {
-	Street1 string `json:"street1,omitempty"`
-	Street2 string `json:"street2,omitempty"`
-	City    string `json:"city,omitempty"`
-	State   string `json:"state,omitempty"`
-	Country string `json:"country,omitempty"`
-	Zip     string `json:"zip,omitempty"`
-}
-
-type Addresses struct {
-	KeeperRecordField
-	Required      bool      `json:"required,omitempty"`
-	PrivacyScreen bool      `json:"privacyScreen,omitempty"`
-	Value         []Address `json:"value,omitempty"`
-}
-
-// Addresses field constructor with the single value to eliminate the complexity of the passing List as a value
-func NewAddresses(value Address) *Addresses {
-	return &Addresses{
-		KeeperRecordField: KeeperRecordField{Type: "address"},
-		Value:             []Address{value},
-	}
-}
-
-type LicenseNumber struct {
-	KeeperRecordField
-	Required      bool     `json:"required,omitempty"`
-	PrivacyScreen bool     `json:"privacyScreen,omitempty"`
-	Value         []string `json:"value,omitempty"`
-}
-
-// LicenseNumber field constructor with the single value to eliminate the complexity of the passing List as a value
-func NewLicenseNumber(value string) *LicenseNumber {
-	return &LicenseNumber{
-		KeeperRecordField: KeeperRecordField{Type: "licenseNumber"},
-		Value:             []string{value},
-	}
-}
-
-type RecordRef struct {
-	KeeperRecordField
-	Required bool     `json:"required,omitempty"`
-	Value    []string `json:"value,omitempty"`
-}
-
-// RecordRef field constructor with the single value to eliminate the complexity of the passing List as a value
-func NewRecordRef(value string) *RecordRef {
-	return &RecordRef{
-		KeeperRecordField: KeeperRecordField{Type: "recordRef"},
-		Value:             []string{value},
-	}
-}
-
-type Schedule struct {
-	Type          string `json:"type,omitempty"`
-	UtcTime       string `json:"utcTime,omitempty"`
-	Weekday       string `json:"weekday,omitempty"`
-	IntervalCount int    `json:"intervalCount,omitempty"`
-}
-
-type Schedules struct {
-	KeeperRecordField
-	Required bool       `json:"required,omitempty"`
-	Value    []Schedule `json:"value,omitempty"`
-}
-
-// Schedules field constructor with the single value to eliminate the complexity of the passing List as a value
-func NewSchedules(value Schedule) *Schedules {
-	return &Schedules{
-		KeeperRecordField: KeeperRecordField{Type: "schedule"},
-		Value:             []Schedule{value},
-	}
-}
-
-type DirectoryType struct {
-	KeeperRecordField
-	Required bool     `json:"required,omitempty"`
-	Value    []string `json:"value,omitempty"`
-}
-
-// DirectoryType field constructor with the single value to eliminate the complexity of the passing List as a value
-func NewDirectoryType(value string) *DirectoryType {
-	return &DirectoryType{
-		KeeperRecordField: KeeperRecordField{Type: "directoryType"},
-		Value:             []string{value},
-	}
-}
-
-type DatabaseType struct {
-	KeeperRecordField
-	Required bool     `json:"required,omitempty"`
-	Value    []string `json:"value,omitempty"`
-}
-
-// DatabaseType field constructor with the single value to eliminate the complexity of the passing List as a value
-func NewDatabaseType(value string) *DatabaseType {
-	return &DatabaseType{
-		KeeperRecordField: KeeperRecordField{Type: "databaseType"},
-		Value:             []string{value},
-	}
-}
-
-type PamHostname struct {
-	KeeperRecordField
-	Required      bool   `json:"required,omitempty"`
-	PrivacyScreen bool   `json:"privacyScreen,omitempty"`
-	Value         []Host `json:"value,omitempty"`
-}
-
-// PamHostname field constructor with the single value to eliminate the complexity of the passing List as a value
-func NewPamHostname(value Host) *PamHostname {
-	return &PamHostname{
-		KeeperRecordField: KeeperRecordField{Type: "pamHostname"},
-		Value:             []Host{value},
-	}
-}
-
-type PamResource struct {
-	ControllerUid string   `json:"controllerUid,omitempty"`
-	FolderUid     string   `json:"folderUid,omitempty"`
-	ResourceRef   []string `json:"resourceRef,omitempty"`
-}
-
-type PamResources struct {
-	KeeperRecordField
-	Required bool          `json:"required,omitempty"`
-	Value    []PamResource `json:"value,omitempty"`
-}
-
-// PamResources field constructor with the single value to eliminate the complexity of the passing List as a value
-func NewPamResources(value PamResource) *PamResources {
-	return &PamResources{
-		KeeperRecordField: KeeperRecordField{Type: "pamResources"},
-		Value:             []PamResource{value},
-	}
-}
-
-type Checkbox struct {
-	KeeperRecordField
-	Required bool   `json:"required,omitempty"`
-	Value    []bool `json:"value,omitempty"`
-}
-
-// Checkbox field constructor with the single value to eliminate the complexity of the passing List as a value
-func NewCheckbox(value bool) *Checkbox {
-	return &Checkbox{
-		KeeperRecordField: KeeperRecordField{Type: "checkbox"},
-		Value:             []bool{value},
-	}
-}
-
-<<<<<<< HEAD
-type Script struct {
-	FileRef   string   `json:"fileRef,omitempty"`
-	Command   string   `json:"command,omitempty"`
-	RecordRef []string `json:"recordRef,omitempty"`
-}
-
-type Scripts struct {
-	KeeperRecordField
-	Required      bool     `json:"required,omitempty"`
-	PrivacyScreen bool     `json:"privacyScreen,omitempty"`
-	Value         []Script `json:"value,omitempty"`
-}
-
-// Scripts field constructor with the single value to eliminate the complexity of the passing List as a value
-func NewScripts(value Script) *Scripts {
-	return &Scripts{
-		KeeperRecordField: KeeperRecordField{Type: "script"},
-		Value:             []Script{value},
-=======
-type Passkey struct {
-	PrivateKey   string `json:"privateKey,omitempty"`
-	CredentialId string `json:"credentialId,omitempty"`
-	SignCount    int64  `json:"signCount,omitempty"`
-	UserId       string `json:"userId,omitempty"`
-	RelyingParty string `json:"relyingParty,omitempty"`
-	Username     string `json:"username,omitempty"`
-	CreatedDate  int64  `json:"createdDate,omitempty"`
-}
-
-type Passkeys struct {
-	KeeperRecordField
-	Required bool      `json:"required,omitempty"`
-	Value    []Passkey `json:"value,omitempty"`
-}
-
-// Passkeys field constructor with the single value to eliminate the complexity of the passing List as a value
-func NewPasskeys(value Passkey) *Passkeys {
-	return &Passkeys{
-		KeeperRecordField: KeeperRecordField{Type: "passkey"},
-		Value:             []Passkey{value},
->>>>>>> b8457b74
-	}
-}
-
-// getKeeperRecordField converts fieldData from generic interface{} to strongly typed interface{}
-func getKeeperRecordField(fieldType string, fieldData map[string]interface{}, validate bool) (field interface{}, err error) {
-	if jsonField := DictToJson(fieldData); strings.TrimSpace(jsonField) != "" {
-		switch fieldType {
-		case "login":
-			field = &Login{}
-		case "password":
-			field = &Password{}
-		case "url":
-			field = &Url{}
-		case "fileRef":
-			field = &FileRef{}
-		case "oneTimeCode":
-			field = &OneTimeCode{}
-		case "name":
-			field = &Names{}
-		case "birthDate":
-			field = &BirthDate{}
-		case "date":
-			field = &Date{}
-		case "expirationDate":
-			field = &ExpirationDate{}
-		case "text":
-			field = &Text{}
-		case "securityQuestion":
-			field = &SecurityQuestions{}
-		case "multiline":
-			field = &Multiline{}
-		case "email":
-			field = &Email{}
-		case "cardRef":
-			field = &CardRef{}
-		case "addressRef":
-			field = &AddressRef{}
-		case "pinCode":
-			field = &PinCode{}
-		case "phone":
-			field = &Phones{}
-		case "secret":
-			field = &Secret{}
-		case "note":
-			field = &SecureNote{}
-		case "accountNumber":
-			field = &AccountNumber{}
-		case "paymentCard":
-			field = &PaymentCards{}
-		case "bankAccount":
-			field = &BankAccounts{}
-		case "keyPair":
-			field = &KeyPairs{}
-		case "host":
-			field = &Hosts{}
-		case "address":
-			field = &Addresses{}
-		case "licenseNumber":
-			field = &LicenseNumber{}
-		case "recordRef":
-			field = &RecordRef{}
-		case "schedule":
-			field = &Schedules{}
-		case "directoryType":
-			field = &DirectoryType{}
-		case "databaseType":
-			field = &DatabaseType{}
-		case "pamHostname":
-			field = &PamHostname{}
-		case "pamResources":
-			field = &PamResources{}
-		case "checkbox":
-			field = &Checkbox{}
-<<<<<<< HEAD
-		case "script":
-			field = &Scripts{}
-=======
-		case "passkey":
-			field = &Passkeys{}
->>>>>>> b8457b74
-		default:
-			return nil, fmt.Errorf("unable to convert unknown field type %v", fieldType)
-		}
-
-		if validate {
-			decoder := json.NewDecoder(strings.NewReader(jsonField))
-			decoder.DisallowUnknownFields()
-			err = decoder.Decode(field)
-		} else {
-			err = json.Unmarshal([]byte(jsonField), field)
-		}
-		return
-	} else {
-		return nil, fmt.Errorf("unable to parse field from JSON '%v'", fieldData)
-	}
-}
-
-func IsFieldClass(field interface{}) bool {
-	switch field.(type) {
-	case
-		AccountNumber, *AccountNumber,
-		AddressRef, *AddressRef,
-		Addresses, *Addresses,
-		BankAccounts, *BankAccounts,
-		BirthDate, *BirthDate,
-		CardRef, *CardRef,
-		Checkbox, *Checkbox,
-		DatabaseType, *DatabaseType,
-		Date, *Date,
-		DirectoryType, *DirectoryType,
-		Email, *Email,
-		ExpirationDate, *ExpirationDate,
-		FileRef, *FileRef,
-		Hosts, *Hosts,
-		KeyPairs, *KeyPairs,
-		LicenseNumber, *LicenseNumber,
-		Login, *Login,
-		Multiline, *Multiline,
-		Names, *Names,
-		OneTimeCode, *OneTimeCode,
-		Password, *Password,
-		PamHostname, *PamHostname,
-		PamResources, *PamResources,
-		PaymentCards, *PaymentCards,
-		Phones, *Phones,
-		PinCode, *PinCode,
-		RecordRef, *RecordRef,
-		Schedules, *Schedules,
-		Secret, *Secret,
-		SecureNote, *SecureNote,
-		SecurityQuestions, *SecurityQuestions,
-		Text, *Text,
-		Url, *Url,
-<<<<<<< HEAD
-		Scripts, *Scripts:
-=======
-		Passkeys, *Passkeys:
->>>>>>> b8457b74
-		return true
-	}
-	return false
-}
-
-func structToMap(data interface{}) (map[string]interface{}, error) {
-	dataBytes, err := json.Marshal(data)
-	if err != nil {
-		return nil, err
-	}
-	mapData := make(map[string]interface{})
-	err = json.Unmarshal(dataBytes, &mapData)
-	if err != nil {
-		return nil, err
-	}
-	return mapData, nil
-}
+package core
+
+import (
+	"encoding/json"
+	"fmt"
+	"strings"
+)
+
+type KeeperRecordData struct {
+	Type   string              `json:"type,omitempty"`
+	Title  string              `json:"title,omitempty"`
+	Notes  string              `json:"notes,omitempty"`
+	Fields []KeeperRecordField `json:"fields,omitempty"`
+	Custom []KeeperRecordField `json:"custom,omitempty"`
+}
+
+type KeeperRecordField struct {
+	Type  string `json:"type"`
+	Label string `json:"label,omitempty"`
+}
+
+type Login struct {
+	KeeperRecordField
+	Required      bool     `json:"required,omitempty"`
+	PrivacyScreen bool     `json:"privacyScreen,omitempty"`
+	Value         []string `json:"value,omitempty"`
+}
+
+// Login field constructor with the single value to eliminate the complexity of the passing List as a value
+func NewLogin(value string) *Login {
+	return &Login{
+		KeeperRecordField: KeeperRecordField{Type: "login"},
+		Value:             []string{value},
+	}
+}
+
+type PasswordComplexity struct {
+	Length    int `json:"length,omitempty"`
+	Caps      int `json:"caps,omitempty"`
+	Lowercase int `json:"lowercase,omitempty"`
+	Digits    int `json:"digits,omitempty"`
+	Special   int `json:"special,omitempty"`
+}
+
+type Password struct {
+	KeeperRecordField
+	Required          bool                `json:"required,omitempty"`
+	PrivacyScreen     bool                `json:"privacyScreen,omitempty"`
+	EnforceGeneration bool                `json:"enforceGeneration,omitempty"`
+	Complexity        *PasswordComplexity `json:"complexity,omitempty"`
+	Value             []string            `json:"value,omitempty"`
+}
+
+// Password field constructor with the single value to eliminate the complexity of the passing List as a value
+func NewPassword(value string) *Password {
+	return &Password{
+		KeeperRecordField: KeeperRecordField{Type: "password"},
+		Value:             []string{value},
+	}
+}
+
+type Url struct {
+	KeeperRecordField
+	Required      bool     `json:"required,omitempty"`
+	PrivacyScreen bool     `json:"privacyScreen,omitempty"`
+	Value         []string `json:"value,omitempty"`
+}
+
+// Url field constructor with the single value to eliminate the complexity of the passing List as a value
+func NewUrl(value string) *Url {
+	return &Url{
+		KeeperRecordField: KeeperRecordField{Type: "url"},
+		Value:             []string{value},
+	}
+}
+
+type FileRef struct {
+	KeeperRecordField
+	Required bool     `json:"required,omitempty"`
+	Value    []string `json:"value,omitempty"`
+}
+
+// FileRef field constructor with the single value to eliminate the complexity of the passing List as a value
+func NewFileRef(value string) *FileRef {
+	return &FileRef{
+		KeeperRecordField: KeeperRecordField{Type: "fileRef"},
+		Value:             []string{value},
+	}
+}
+
+type OneTimeCode struct {
+	KeeperRecordField
+	Required      bool     `json:"required,omitempty"`
+	PrivacyScreen bool     `json:"privacyScreen,omitempty"`
+	Value         []string `json:"value,omitempty"`
+}
+
+// OneTimeCode field constructor with the single value to eliminate the complexity of the passing List as a value
+func NewOneTimeCode(value string) *OneTimeCode {
+	return &OneTimeCode{
+		KeeperRecordField: KeeperRecordField{Type: "oneTimeCode"},
+		Value:             []string{value},
+	}
+}
+
+type Name struct {
+	First  string `json:"first,omitempty"`
+	Middle string `json:"middle,omitempty"`
+	Last   string `json:"last,omitempty"`
+}
+
+type Names struct {
+	KeeperRecordField
+	Required      bool   `json:"required,omitempty"`
+	PrivacyScreen bool   `json:"privacyScreen,omitempty"`
+	Value         []Name `json:"value,omitempty"`
+}
+
+// Names field constructor with the single value to eliminate the complexity of the passing List as a value
+func NewNames(value Name) *Names {
+	return &Names{
+		KeeperRecordField: KeeperRecordField{Type: "name"},
+		Value:             []Name{value},
+	}
+}
+
+type BirthDate struct {
+	KeeperRecordField
+	Required      bool    `json:"required,omitempty"`
+	PrivacyScreen bool    `json:"privacyScreen,omitempty"`
+	Value         []int64 `json:"value,omitempty"`
+}
+
+// BirthDate field constructor with the single value to eliminate the complexity of the passing List as a value
+func NewBirthDate(value int64) *BirthDate {
+	return &BirthDate{
+		KeeperRecordField: KeeperRecordField{Type: "birthDate"},
+		Value:             []int64{value},
+	}
+}
+
+type Date struct {
+	KeeperRecordField
+	Required      bool    `json:"required,omitempty"`
+	PrivacyScreen bool    `json:"privacyScreen,omitempty"`
+	Value         []int64 `json:"value,omitempty"`
+}
+
+// Date field constructor with the single value to eliminate the complexity of the passing List as a value
+func NewDate(value int64) *Date {
+	return &Date{
+		KeeperRecordField: KeeperRecordField{Type: "date"},
+		Value:             []int64{value},
+	}
+}
+
+type ExpirationDate struct {
+	KeeperRecordField
+	Required      bool    `json:"required,omitempty"`
+	PrivacyScreen bool    `json:"privacyScreen,omitempty"`
+	Value         []int64 `json:"value,omitempty"`
+}
+
+// ExpirationDate field constructor with the single value to eliminate the complexity of the passing List as a value
+func NewExpirationDate(value int64) *ExpirationDate {
+	return &ExpirationDate{
+		KeeperRecordField: KeeperRecordField{Type: "expirationDate"},
+		Value:             []int64{value},
+	}
+}
+
+type Text struct {
+	KeeperRecordField
+	Required      bool     `json:"required,omitempty"`
+	PrivacyScreen bool     `json:"privacyScreen,omitempty"`
+	Value         []string `json:"value,omitempty"`
+}
+
+// Text field constructor with the single value to eliminate the complexity of the passing List as a value
+func NewText(value string) *Text {
+	return &Text{
+		KeeperRecordField: KeeperRecordField{Type: "text"},
+		Value:             []string{value},
+	}
+}
+
+type SecurityQuestion struct {
+	Question string `json:"question,omitempty"`
+	Answer   string `json:"answer,omitempty"`
+}
+
+type SecurityQuestions struct {
+	KeeperRecordField
+	Required      bool               `json:"required,omitempty"`
+	PrivacyScreen bool               `json:"privacyScreen,omitempty"`
+	Value         []SecurityQuestion `json:"value,omitempty"`
+}
+
+// SecurityQuestions field constructor with the single value to eliminate the complexity of the passing List as a value
+func NewSecurityQuestions(value SecurityQuestion) *SecurityQuestions {
+	return &SecurityQuestions{
+		KeeperRecordField: KeeperRecordField{Type: "securityQuestion"},
+		Value:             []SecurityQuestion{value},
+	}
+}
+
+type Multiline struct {
+	KeeperRecordField
+	Required      bool     `json:"required,omitempty"`
+	PrivacyScreen bool     `json:"privacyScreen,omitempty"`
+	Value         []string `json:"value,omitempty"`
+}
+
+// Multiline field constructor with the single value to eliminate the complexity of the passing List as a value
+func NewMultiline(value string) *Multiline {
+	return &Multiline{
+		KeeperRecordField: KeeperRecordField{Type: "multiline"},
+		Value:             []string{value},
+	}
+}
+
+type Email struct {
+	KeeperRecordField
+	Required      bool     `json:"required,omitempty"`
+	PrivacyScreen bool     `json:"privacyScreen,omitempty"`
+	Value         []string `json:"value,omitempty"`
+}
+
+// Email field constructor with the single value to eliminate the complexity of the passing List as a value
+func NewEmail(value string) *Email {
+	return &Email{
+		KeeperRecordField: KeeperRecordField{Type: "email"},
+		Value:             []string{value},
+	}
+}
+
+type CardRef struct {
+	KeeperRecordField
+	Required      bool     `json:"required,omitempty"`
+	PrivacyScreen bool     `json:"privacyScreen,omitempty"`
+	Value         []string `json:"value,omitempty"`
+}
+
+// CardRef field constructor with the single value to eliminate the complexity of the passing List as a value
+func NewCardRef(value string) *CardRef {
+	return &CardRef{
+		KeeperRecordField: KeeperRecordField{Type: "cardRef"},
+		Value:             []string{value},
+	}
+}
+
+type AddressRef struct {
+	KeeperRecordField
+	Required      bool     `json:"required,omitempty"`
+	PrivacyScreen bool     `json:"privacyScreen,omitempty"`
+	Value         []string `json:"value,omitempty"`
+}
+
+// AddressRef field constructor with the single value to eliminate the complexity of the passing List as a value
+func NewAddressRef(value string) *AddressRef {
+	return &AddressRef{
+		KeeperRecordField: KeeperRecordField{Type: "addressRef"},
+		Value:             []string{value},
+	}
+}
+
+type PinCode struct {
+	KeeperRecordField
+	Required      bool     `json:"required,omitempty"`
+	PrivacyScreen bool     `json:"privacyScreen,omitempty"`
+	Value         []string `json:"value,omitempty"`
+}
+
+// PinCode field constructor with the single value to eliminate the complexity of the passing List as a value
+func NewPinCode(value string) *PinCode {
+	return &PinCode{
+		KeeperRecordField: KeeperRecordField{Type: "pinCode"},
+		Value:             []string{value},
+	}
+}
+
+type Phone struct {
+	Region string `json:"region,omitempty"` // Region code. Ex. US
+	Number string `json:"number,omitempty"` // Phone number. Ex. 510-222-5555
+	Ext    string `json:"ext,omitempty"`    // Extension number. Ex. 9987
+	Type   string `json:"type,omitempty"`   // Phone number type. Ex. Mobile
+}
+
+type Phones struct {
+	KeeperRecordField
+	Required      bool    `json:"required,omitempty"`
+	PrivacyScreen bool    `json:"privacyScreen,omitempty"`
+	Value         []Phone `json:"value,omitempty"`
+}
+
+// Phones field constructor with the single value to eliminate the complexity of the passing List as a value
+func NewPhones(value Phone) *Phones {
+	return &Phones{
+		KeeperRecordField: KeeperRecordField{Type: "phone"},
+		Value:             []Phone{value},
+	}
+}
+
+type Secret struct {
+	KeeperRecordField
+	Required      bool     `json:"required,omitempty"`
+	PrivacyScreen bool     `json:"privacyScreen,omitempty"`
+	Value         []string `json:"value,omitempty"`
+}
+
+// Secret field constructor with the single value to eliminate the complexity of the passing List as a value
+func NewSecret(value string) *Secret {
+	return &Secret{
+		KeeperRecordField: KeeperRecordField{Type: "secret"},
+		Value:             []string{value},
+	}
+}
+
+type SecureNote struct {
+	KeeperRecordField
+	Required      bool     `json:"required,omitempty"`
+	PrivacyScreen bool     `json:"privacyScreen,omitempty"`
+	Value         []string `json:"value,omitempty"`
+}
+
+// SecureNote field constructor with the single value to eliminate the complexity of the passing List as a value
+func NewSecureNote(value string) *SecureNote {
+	return &SecureNote{
+		KeeperRecordField: KeeperRecordField{Type: "note"},
+		Value:             []string{value},
+	}
+}
+
+type AccountNumber struct {
+	KeeperRecordField
+	Required      bool     `json:"required,omitempty"`
+	PrivacyScreen bool     `json:"privacyScreen,omitempty"`
+	Value         []string `json:"value,omitempty"`
+}
+
+// AccountNumber field constructor with the single value to eliminate the complexity of the passing List as a value
+func NewAccountNumber(value string) *AccountNumber {
+	return &AccountNumber{
+		KeeperRecordField: KeeperRecordField{Type: "accountNumber"},
+		Value:             []string{value},
+	}
+}
+
+type PaymentCard struct {
+	CardNumber         string `json:"cardNumber,omitempty"`
+	CardExpirationDate string `json:"cardExpirationDate,omitempty"`
+	CardSecurityCode   string `json:"cardSecurityCode,omitempty"`
+}
+
+type PaymentCards struct {
+	KeeperRecordField
+	Required      bool          `json:"required,omitempty"`
+	PrivacyScreen bool          `json:"privacyScreen,omitempty"`
+	Value         []PaymentCard `json:"value,omitempty"`
+}
+
+// PaymentCards field constructor with the single value to eliminate the complexity of the passing List as a value
+func NewPaymentCards(value PaymentCard) *PaymentCards {
+	return &PaymentCards{
+		KeeperRecordField: KeeperRecordField{Type: "paymentCard"},
+		Value:             []PaymentCard{value},
+	}
+}
+
+type BankAccount struct {
+	AccountType   string `json:"accountType,omitempty"`
+	RoutingNumber string `json:"routingNumber,omitempty"`
+	AccountNumber string `json:"accountNumber,omitempty"`
+	OtherType     string `json:"otherType,omitempty"`
+}
+
+type BankAccounts struct {
+	KeeperRecordField
+	Required      bool          `json:"required,omitempty"`
+	PrivacyScreen bool          `json:"privacyScreen,omitempty"`
+	Value         []BankAccount `json:"value,omitempty"`
+}
+
+// BankAccounts field constructor with the single value to eliminate the complexity of the passing List as a value
+func NewBankAccounts(value BankAccount) *BankAccounts {
+	return &BankAccounts{
+		KeeperRecordField: KeeperRecordField{Type: "bankAccount"},
+		Value:             []BankAccount{value},
+	}
+}
+
+type KeyPair struct {
+	PublicKey  string `json:"publicKey,omitempty"`
+	PrivateKey string `json:"privateKey,omitempty"`
+}
+
+type KeyPairs struct {
+	KeeperRecordField
+	Required      bool      `json:"required,omitempty"`
+	PrivacyScreen bool      `json:"privacyScreen,omitempty"`
+	Value         []KeyPair `json:"value,omitempty"`
+}
+
+// KeyPairs field constructor with the single value to eliminate the complexity of the passing List as a value
+func NewKeyPairs(value KeyPair) *KeyPairs {
+	return &KeyPairs{
+		KeeperRecordField: KeeperRecordField{Type: "keyPair"},
+		Value:             []KeyPair{value},
+	}
+}
+
+type Host struct {
+	Hostname string `json:"hostName,omitempty"`
+	Port     string `json:"port,omitempty"`
+}
+
+type Hosts struct {
+	KeeperRecordField
+	Required      bool   `json:"required,omitempty"`
+	PrivacyScreen bool   `json:"privacyScreen,omitempty"`
+	Value         []Host `json:"value,omitempty"`
+}
+
+// Hosts field constructor with the single value to eliminate the complexity of the passing List as a value
+func NewHosts(value Host) *Hosts {
+	return &Hosts{
+		KeeperRecordField: KeeperRecordField{Type: "host"},
+		Value:             []Host{value},
+	}
+}
+
+type Address struct {
+	Street1 string `json:"street1,omitempty"`
+	Street2 string `json:"street2,omitempty"`
+	City    string `json:"city,omitempty"`
+	State   string `json:"state,omitempty"`
+	Country string `json:"country,omitempty"`
+	Zip     string `json:"zip,omitempty"`
+}
+
+type Addresses struct {
+	KeeperRecordField
+	Required      bool      `json:"required,omitempty"`
+	PrivacyScreen bool      `json:"privacyScreen,omitempty"`
+	Value         []Address `json:"value,omitempty"`
+}
+
+// Addresses field constructor with the single value to eliminate the complexity of the passing List as a value
+func NewAddresses(value Address) *Addresses {
+	return &Addresses{
+		KeeperRecordField: KeeperRecordField{Type: "address"},
+		Value:             []Address{value},
+	}
+}
+
+type LicenseNumber struct {
+	KeeperRecordField
+	Required      bool     `json:"required,omitempty"`
+	PrivacyScreen bool     `json:"privacyScreen,omitempty"`
+	Value         []string `json:"value,omitempty"`
+}
+
+// LicenseNumber field constructor with the single value to eliminate the complexity of the passing List as a value
+func NewLicenseNumber(value string) *LicenseNumber {
+	return &LicenseNumber{
+		KeeperRecordField: KeeperRecordField{Type: "licenseNumber"},
+		Value:             []string{value},
+	}
+}
+
+type RecordRef struct {
+	KeeperRecordField
+	Required bool     `json:"required,omitempty"`
+	Value    []string `json:"value,omitempty"`
+}
+
+// RecordRef field constructor with the single value to eliminate the complexity of the passing List as a value
+func NewRecordRef(value string) *RecordRef {
+	return &RecordRef{
+		KeeperRecordField: KeeperRecordField{Type: "recordRef"},
+		Value:             []string{value},
+	}
+}
+
+type Schedule struct {
+	Type          string `json:"type,omitempty"`
+	UtcTime       string `json:"utcTime,omitempty"`
+	Weekday       string `json:"weekday,omitempty"`
+	IntervalCount int    `json:"intervalCount,omitempty"`
+}
+
+type Schedules struct {
+	KeeperRecordField
+	Required bool       `json:"required,omitempty"`
+	Value    []Schedule `json:"value,omitempty"`
+}
+
+// Schedules field constructor with the single value to eliminate the complexity of the passing List as a value
+func NewSchedules(value Schedule) *Schedules {
+	return &Schedules{
+		KeeperRecordField: KeeperRecordField{Type: "schedule"},
+		Value:             []Schedule{value},
+	}
+}
+
+type DirectoryType struct {
+	KeeperRecordField
+	Required bool     `json:"required,omitempty"`
+	Value    []string `json:"value,omitempty"`
+}
+
+// DirectoryType field constructor with the single value to eliminate the complexity of the passing List as a value
+func NewDirectoryType(value string) *DirectoryType {
+	return &DirectoryType{
+		KeeperRecordField: KeeperRecordField{Type: "directoryType"},
+		Value:             []string{value},
+	}
+}
+
+type DatabaseType struct {
+	KeeperRecordField
+	Required bool     `json:"required,omitempty"`
+	Value    []string `json:"value,omitempty"`
+}
+
+// DatabaseType field constructor with the single value to eliminate the complexity of the passing List as a value
+func NewDatabaseType(value string) *DatabaseType {
+	return &DatabaseType{
+		KeeperRecordField: KeeperRecordField{Type: "databaseType"},
+		Value:             []string{value},
+	}
+}
+
+type PamHostname struct {
+	KeeperRecordField
+	Required      bool   `json:"required,omitempty"`
+	PrivacyScreen bool   `json:"privacyScreen,omitempty"`
+	Value         []Host `json:"value,omitempty"`
+}
+
+// PamHostname field constructor with the single value to eliminate the complexity of the passing List as a value
+func NewPamHostname(value Host) *PamHostname {
+	return &PamHostname{
+		KeeperRecordField: KeeperRecordField{Type: "pamHostname"},
+		Value:             []Host{value},
+	}
+}
+
+type PamResource struct {
+	ControllerUid string   `json:"controllerUid,omitempty"`
+	FolderUid     string   `json:"folderUid,omitempty"`
+	ResourceRef   []string `json:"resourceRef,omitempty"`
+}
+
+type PamResources struct {
+	KeeperRecordField
+	Required bool          `json:"required,omitempty"`
+	Value    []PamResource `json:"value,omitempty"`
+}
+
+// PamResources field constructor with the single value to eliminate the complexity of the passing List as a value
+func NewPamResources(value PamResource) *PamResources {
+	return &PamResources{
+		KeeperRecordField: KeeperRecordField{Type: "pamResources"},
+		Value:             []PamResource{value},
+	}
+}
+
+type Checkbox struct {
+	KeeperRecordField
+	Required bool   `json:"required,omitempty"`
+	Value    []bool `json:"value,omitempty"`
+}
+
+// Checkbox field constructor with the single value to eliminate the complexity of the passing List as a value
+func NewCheckbox(value bool) *Checkbox {
+	return &Checkbox{
+		KeeperRecordField: KeeperRecordField{Type: "checkbox"},
+		Value:             []bool{value},
+	}
+}
+
+type Script struct {
+	FileRef   string   `json:"fileRef,omitempty"`
+	Command   string   `json:"command,omitempty"`
+	RecordRef []string `json:"recordRef,omitempty"`
+}
+
+type Scripts struct {
+	KeeperRecordField
+	Required      bool     `json:"required,omitempty"`
+	PrivacyScreen bool     `json:"privacyScreen,omitempty"`
+	Value         []Script `json:"value,omitempty"`
+}
+
+// Scripts field constructor with the single value to eliminate the complexity of the passing List as a value
+func NewScripts(value Script) *Scripts {
+	return &Scripts{
+		KeeperRecordField: KeeperRecordField{Type: "script"},
+		Value:             []Script{value},
+
+type Passkey struct {
+	PrivateKey   string `json:"privateKey,omitempty"`
+	CredentialId string `json:"credentialId,omitempty"`
+	SignCount    int64  `json:"signCount,omitempty"`
+	UserId       string `json:"userId,omitempty"`
+	RelyingParty string `json:"relyingParty,omitempty"`
+	Username     string `json:"username,omitempty"`
+	CreatedDate  int64  `json:"createdDate,omitempty"`
+}
+
+type Passkeys struct {
+	KeeperRecordField
+	Required bool      `json:"required,omitempty"`
+	Value    []Passkey `json:"value,omitempty"`
+}
+
+// Passkeys field constructor with the single value to eliminate the complexity of the passing List as a value
+func NewPasskeys(value Passkey) *Passkeys {
+	return &Passkeys{
+		KeeperRecordField: KeeperRecordField{Type: "passkey"},
+		Value:             []Passkey{value},
+	}
+}
+
+// getKeeperRecordField converts fieldData from generic interface{} to strongly typed interface{}
+func getKeeperRecordField(fieldType string, fieldData map[string]interface{}, validate bool) (field interface{}, err error) {
+	if jsonField := DictToJson(fieldData); strings.TrimSpace(jsonField) != "" {
+		switch fieldType {
+		case "login":
+			field = &Login{}
+		case "password":
+			field = &Password{}
+		case "url":
+			field = &Url{}
+		case "fileRef":
+			field = &FileRef{}
+		case "oneTimeCode":
+			field = &OneTimeCode{}
+		case "name":
+			field = &Names{}
+		case "birthDate":
+			field = &BirthDate{}
+		case "date":
+			field = &Date{}
+		case "expirationDate":
+			field = &ExpirationDate{}
+		case "text":
+			field = &Text{}
+		case "securityQuestion":
+			field = &SecurityQuestions{}
+		case "multiline":
+			field = &Multiline{}
+		case "email":
+			field = &Email{}
+		case "cardRef":
+			field = &CardRef{}
+		case "addressRef":
+			field = &AddressRef{}
+		case "pinCode":
+			field = &PinCode{}
+		case "phone":
+			field = &Phones{}
+		case "secret":
+			field = &Secret{}
+		case "note":
+			field = &SecureNote{}
+		case "accountNumber":
+			field = &AccountNumber{}
+		case "paymentCard":
+			field = &PaymentCards{}
+		case "bankAccount":
+			field = &BankAccounts{}
+		case "keyPair":
+			field = &KeyPairs{}
+		case "host":
+			field = &Hosts{}
+		case "address":
+			field = &Addresses{}
+		case "licenseNumber":
+			field = &LicenseNumber{}
+		case "recordRef":
+			field = &RecordRef{}
+		case "schedule":
+			field = &Schedules{}
+		case "directoryType":
+			field = &DirectoryType{}
+		case "databaseType":
+			field = &DatabaseType{}
+		case "pamHostname":
+			field = &PamHostname{}
+		case "pamResources":
+			field = &PamResources{}
+		case "checkbox":
+			field = &Checkbox{}
+		case "script":
+			field = &Scripts{}
+		case "passkey":
+			field = &Passkeys{}
+		default:
+			return nil, fmt.Errorf("unable to convert unknown field type %v", fieldType)
+		}
+
+		if validate {
+			decoder := json.NewDecoder(strings.NewReader(jsonField))
+			decoder.DisallowUnknownFields()
+			err = decoder.Decode(field)
+		} else {
+			err = json.Unmarshal([]byte(jsonField), field)
+		}
+		return
+	} else {
+		return nil, fmt.Errorf("unable to parse field from JSON '%v'", fieldData)
+	}
+}
+
+func IsFieldClass(field interface{}) bool {
+	switch field.(type) {
+	case
+		AccountNumber, *AccountNumber,
+		AddressRef, *AddressRef,
+		Addresses, *Addresses,
+		BankAccounts, *BankAccounts,
+		BirthDate, *BirthDate,
+		CardRef, *CardRef,
+		Checkbox, *Checkbox,
+		DatabaseType, *DatabaseType,
+		Date, *Date,
+		DirectoryType, *DirectoryType,
+		Email, *Email,
+		ExpirationDate, *ExpirationDate,
+		FileRef, *FileRef,
+		Hosts, *Hosts,
+		KeyPairs, *KeyPairs,
+		LicenseNumber, *LicenseNumber,
+		Login, *Login,
+		Multiline, *Multiline,
+		Names, *Names,
+		OneTimeCode, *OneTimeCode,
+		Password, *Password,
+		PamHostname, *PamHostname,
+		PamResources, *PamResources,
+		PaymentCards, *PaymentCards,
+		Phones, *Phones,
+		PinCode, *PinCode,
+		RecordRef, *RecordRef,
+		Schedules, *Schedules,
+		Secret, *Secret,
+		SecureNote, *SecureNote,
+		SecurityQuestions, *SecurityQuestions,
+		Text, *Text,
+		Url, *Url,
+		Scripts, *Scripts:
+		Passkeys, *Passkeys:
+		return true
+	}
+	return false
+}
+
+func structToMap(data interface{}) (map[string]interface{}, error) {
+	dataBytes, err := json.Marshal(data)
+	if err != nil {
+		return nil, err
+	}
+	mapData := make(map[string]interface{})
+	err = json.Unmarshal(dataBytes, &mapData)
+	if err != nil {
+		return nil, err
+	}
+	return mapData, nil
+}